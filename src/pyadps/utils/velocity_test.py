from itertools import groupby
from pygeomag import GeoMag

import requests
import numpy as np
import scipy as sp


def magdec(glat, glon, alt, time):
    # Selecting COF file According to given year
    if time >= 2010 and time < 2030:
        var = 2010 + (int(time) - 2010) // 5 * 5
        file_name = "wmm/WMM_{}.COF".format(str(var))
        geo_mag = GeoMag(coefficients_file=file_name)
    else:
        geo_mag = GeoMag("wmm/WMM_2025.COF")
    result = geo_mag.calculate(glat=glat, glon=glon, alt=alt, time=time)

    return [[result.d]]


def wmm2020api(lat1, lon1, year):
    """
    This function uses the WMM2020 API to retrieve the magnetic field values at a given location
    The API need latitude, longitude and year to perform the calculation. The key in the function
    must be updated time to time since the API is subjected to timely updates and the key may change.

    Args:
        Latitude (float)
        Longitude (float)
        startYear (int)

    Returns:
        mag -> magnetic declination at the given location in degree.
    """
    baseurl_wmm = (
        "https://www.ngdc.noaa.gov/geomag-web/calculators/calculateDeclination?"
    )
    baseurl_igrf = (
        "https://www.ngdc.noaa.gov/geomag-web/calculators/calculateDeclination?"
    )
    baseurl_emm = "https://emmcalc.geomag.info/?magneticcomponent=d&"
    key = "zNEw7"
    resultFormat = "json"
    if year >= 2025:
        baseurl = baseurl_wmm
        model = "WMM"
    elif year >= 2019:
        baseurl = baseurl_wmm
        model = "IGRF"
    elif year >= 2000:
        baseurl = baseurl_emm
        model = "EMM"
    elif year >= 1590:
        baseurl = baseurl_igrf
        model = "IGRF"
    url = "{}model={}&lat1={}&lon1={}&key={}&startYear={}&resultFormat={}".format(
        baseurl, model, lat1, lon1, key, year, resultFormat
    )
    response = requests.get(url)
    data = response.json()
    results = data["result"][0]
    mag = [[results["declination"]]]

    return mag


# Commentin magnetic_declination model since the method is no longer using.
# def magnetic_declination(lat, lon, depth, year):
#     """
#     The function  calculates the magnetic declination at a given location and depth.
#     using a local installation of wmm2020 model.


#     Args:
#         lat (parameter, float): Latitude in decimals
#         lon (parameter, float): Longitude in decimals
#         depth (parameter, float): depth in m
#         year (parameter, integer): Year

#     Returns:
#         mag: Magnetic declination (degrees)
#     """
#     import wmm2020
#     mag = wmm2020.wmm(lat, lon, depth, year)
#     mag = mag.decl.data

#     return  mag


def velocity_modifier(velocity, mag):
    """
    The function uses magnetic declination from wmm2020 to correct
    the horizontal velocities

    Args:
    velocity (numpy array): velocity array
    mag: magnetic declination  (degrees)

    Returns:
        velocity (numpy array): Rotated velocity using magnetic declination
    """
    mag = np.deg2rad(mag[0][0])
    velocity = np.where(velocity == -32768, np.nan, velocity)
    velocity[0, :, :] = velocity[0, :, :] * np.cos(mag) + velocity[1, :, :] * np.sin(
        mag
    )
    velocity[1, :, :] = -1 * velocity[0, :, :] * np.sin(mag) + velocity[
        1, :, :
    ] * np.cos(mag)
    velocity = np.where(velocity == np.nan, -32768, velocity)

    return velocity


def velocity_cutoff(velocity, mask, cutoff=250):
    """
    Masks all velocities above a cutoff. Note that
    velocity is a 2-D array.

    Args:
        velocity (numpy array, integer): Velocity(depth, time) in mm/s
        mask (numpy array, integer): Mask file
        cutoff (parameter, integer): Cutoff in cm/s

    Returns:
        mask
    """
    # Convert to mm/s
    cutoff = cutoff * 10
    mask[np.abs(velocity) > cutoff] = 1
    return mask


<<<<<<< HEAD
def despike(velocity, mask, kernal_size=13, cutoff=3):
=======
def despike(velocity, mask, kernel_size=13, cutoff=3):
>>>>>>> 6a2aa3dc
    """
    Function to remove anomalous spikes in the data over a period of time.
    A median filter is used to despike the data.

    Args:
        velocity (numpy array, integer): Velocity(depth, time) in mm/s
        mask (numpy array, integer): Mask file
<<<<<<< HEAD
        kernal_size (paramater, integer): Window size for rolling median filter
=======
        kernel_size (paramater, integer): Window size for rolling median filter
>>>>>>> 6a2aa3dc
        cutoff (parameter, integer): Number of standard deviations to identify spikes

    Returns:
        mask
    """
    velocity = np.where(velocity == -32768, np.nan, velocity)
    shape = np.shape(velocity)
    for j in range(shape[0]):
        # Apply median filter
<<<<<<< HEAD
        filt = sp.signal.medfilt(velocity[j, :], kernal_size)
=======
        filt = sp.signal.medfilt(velocity[j, :], kernel_size)
>>>>>>> 6a2aa3dc
        # Calculate absolute deviation from the rolling median
        diff = np.abs(velocity[j, :] - filt)
        # Calculate threshold for spikes based on standard deviation
        std_dev = np.nanstd(diff)
        spike_threshold = cutoff * std_dev
        # Apply mask after identifying spikes
        mask[j, :] = np.where(diff < spike_threshold, mask[j, :], 1)
    return mask


def flatline(
    velocity,
    mask,
    kernel_size=4,
    cutoff=1,
):
    """
    Function to check and remove velocities that are constant over a
    period of time.

    Args:
        velocity (numpy arrray, integer): Velocity (depth, time)
        mask (numpy  array, integer): Mask file
        kernel_size (parameter, integer): No. of ensembles over which flatline has to be detected
        cutoff (parameter, integer): Permitted deviation in velocity

    Returns:
        mask
    """
    index = 0
    velocity = np.where(velocity == -32768, np.nan, velocity)
    shape = np.shape(velocity)
    dummymask = np.zeros(shape[1])
    for j in range(shape[0]):
        diff = np.diff(velocity[j, :])
        diff = np.insert(diff, 0, 0)
        dummymask[np.abs(diff) <= cutoff] = 1
        for k, g in groupby(dummymask):
            # subset_size = sum(1 for i in g)
            subset_size = len(list(g))
            if k == 1 and subset_size >= kernel_size:
                mask[j, index : index + subset_size] = 1
            index = index + subset_size
        dummymask = np.zeros(shape[1])
        index = 0

    return mask<|MERGE_RESOLUTION|>--- conflicted
+++ resolved
@@ -132,11 +132,7 @@
     return mask
 
 
-<<<<<<< HEAD
-def despike(velocity, mask, kernal_size=13, cutoff=3):
-=======
 def despike(velocity, mask, kernel_size=13, cutoff=3):
->>>>>>> 6a2aa3dc
     """
     Function to remove anomalous spikes in the data over a period of time.
     A median filter is used to despike the data.
@@ -144,11 +140,7 @@
     Args:
         velocity (numpy array, integer): Velocity(depth, time) in mm/s
         mask (numpy array, integer): Mask file
-<<<<<<< HEAD
-        kernal_size (paramater, integer): Window size for rolling median filter
-=======
         kernel_size (paramater, integer): Window size for rolling median filter
->>>>>>> 6a2aa3dc
         cutoff (parameter, integer): Number of standard deviations to identify spikes
 
     Returns:
@@ -158,11 +150,7 @@
     shape = np.shape(velocity)
     for j in range(shape[0]):
         # Apply median filter
-<<<<<<< HEAD
-        filt = sp.signal.medfilt(velocity[j, :], kernal_size)
-=======
         filt = sp.signal.medfilt(velocity[j, :], kernel_size)
->>>>>>> 6a2aa3dc
         # Calculate absolute deviation from the rolling median
         diff = np.abs(velocity[j, :] - filt)
         # Calculate threshold for spikes based on standard deviation
