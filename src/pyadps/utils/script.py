--- conflicted
+++ resolved
@@ -160,47 +160,21 @@
 
     affirm = input("Despike the data? [y/n]: ")
     if affirm.lower() == "y":
-<<<<<<< HEAD
-        despike_kernal = input("Enter despike kernal size:")
-        despike_kernal = int(despike_kernal)
-=======
         despike_kernel = input("Enter despike kernel size:")
         despike_kernel = int(despike_kernel)
->>>>>>> 6a2aa3dc
 
         despike_cutoff = input("Enter despike cutoff (mm/s): ")
         despike_cutoff = float(despike_cutoff)
 
         mask = despike(
-<<<<<<< HEAD
-            vel[0, :, :], mask, kernal_size=despike_kernal, cutoff=despike_cutoff
-        )
-        mask = despike(
-            vel[1, :, :], mask, kernal_size=despike_kernal, cutoff=despike_cutoff
-=======
             vel[0, :, :], mask, kernel_size=despike_kernel, cutoff=despike_cutoff
         )
         mask = despike(
             vel[1, :, :], mask, kernel_size=despike_kernel, cutoff=despike_cutoff
->>>>>>> 6a2aa3dc
         )
 
     affirm = input("Remove flatlines? [y/n]: ")
     if affirm.lower() == "y":
-<<<<<<< HEAD
-        flatline_kernal = input("Enter despike kernal size:")
-        flatline_kernal = int(flatline_kernal)
-        flatline_cutoff = input("Enter Flatline deviation: [y/n]")
-        flatlineL_cutoff = int(flatline_cutoff)
-        mask = flatline(
-            vel[0, :, :], mask, kernal_size=flatline_kernal, cutoff=flatline_cutoff
-        )
-        mask = flatline(
-            vel[1, :, :], mask, kernal_size=flatline_kernal, cutoff=flatline_cutoff
-        )
-        mask = flatline(
-            vel[2, :, :], mask, kernal_size=flatline_kernal, cutoff=flatline_cutoff
-=======
         flatline_kernel = input("Enter despike kernel size:")
         flatline_kernel = int(flatline_kernel)
         flatline_cutoff = input("Enter Flatline deviation: [y/n]")
@@ -213,7 +187,6 @@
         )
         mask = flatline(
             vel[2, :, :], mask, kernel_size=flatline_kernel, cutoff=flatline_cutoff
->>>>>>> 6a2aa3dc
         )
     apply_mask = input("Apply mask? [y/n]: ")
     if apply_mask.lower() == "y":
