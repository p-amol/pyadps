"""
pyreadrdi.py

Module Overview
---------------
This module provides functionalities to read and parse RDI ADCP files. 
It includes functions for reading file headers, fixed and variable leaders, 
and data types like velocity, correlation, echo intensity, and percent good.
Currently reads only PD0 format. 

Modules
-------------------
- fileheader: Function to read and parse the file header information.
- fixedleader: Function to read and parse the fixed leader section of an RDI file.
- variableleader: Function to read and parse the variable leader section of an RDI file.
- datatype: Function to read and parse 3D data types. 
- ErrorCode: Enum class to define and manage error codes for file operations.

Creation Date
--------------
2024-09-01

Last Modified Date
--------------
2024-09-01

Version
-------
0.2.0

Author
------
[P. Amol] <your.email@example.com>

License
-------
This module is licensed under the MIT License. See LICENSE file for details.

Dependencies
------------
- numpy: Required for handling array operations.
- struct: Required for unpacking binary data.
- io: Provides file handling capabilities, including file-like object support.
- enum: Provides support for creating enumerations, used for defining error codes.

Usage
-----
To use this module, import the necessary functions as follows:

>>> from readrdi import fileheader, fixedleader, variableleader, datatype

Examples
--------
>>> header_data = fileheader('example.rdi')
>>> fixed_data, ensemble, error_code = fixedleader('example.rdi')
>>> var_data = variableleader('example.rdi')
>>> vel_data = datatype('example.rdi', "velocity")
>>> vel_data = datatype('example.rdi', "echo", beam=4, cell=20)

Other add-on functions and classes inlcude bcolors, safe_open, and ErrorCode. 
Examples (add-on)
-------------------
>>> error = ErrorCode.FILE_NOT_FOUND

"""

import io
import os
import sys
from enum import Enum
from struct import error as StructError
from struct import unpack

import numpy as np


class bcolors:
    """
    Terminal color codes for styling console output.

    This class provides a set of color codes and text formatting options for styling
    terminal or console output. The codes can be used to change the text color and style
    in a terminal that supports ANSI escape sequences.

    Attributes
    ----------
    HEADER : str
        Color code for magenta text, typically used for headers.
    OKBLUE : str
        Color code for blue text, typically used for general information.
    OKCYAN : str
        Color code for cyan text, used for informational messages.
    OKGREEN : str
        Color code for green text, typically used for success messages.
    WARNING : str
        Color code for yellow text, used for warnings.
    FAIL : str
        Color code for red text, used for errors or failures.
    ENDC : str
        Reset color code to default. Resets the color and formatting.
    BOLD : str
        Bold text formatting code. Makes text bold.
    UNDERLINE : str
        Underlined text formatting code. Underlines the text.

    Usage
    -----
    To use these color codes, prepend them to your string and append `bcolors.ENDC`
    to reset the formatting. For example:

    >>> print(f"{bcolors.OKGREEN}Success{bcolors.ENDC}")
    >>> print(f"{bcolors.WARNING}Warning: This is a warning.{bcolors.ENDC}")

    Examples
    --------
    >>> print(f"{bcolors.OKBLUE}This text is blue.{bcolors.ENDC}")
    >>> print(f"{bcolors.FAIL}This text is red and indicates an error.{bcolors.ENDC}")
    >>> print(f"{bcolors.BOLD}{bcolors.UNDERLINE}Bold and underlined text.{bcolors.ENDC}")

    Notes
    -----
    These color codes use ANSI escape sequences and may not be supported in all terminal
    environments. The appearance may vary depending on the terminal emulator used.
    """

    HEADER = "\033[95m"
    OKBLUE = "\033[94m"
    OKCYAN = "\033[96m"
    OKGREEN = "\033[92m"
    WARNING = "\033[93m"
    FAIL = "\033[91m"
    ENDC = "\033[0m"
    BOLD = "\033[1m"
    UNDERLINE = "\033[4m"

    # HEADER = "[95m"
    # OKBLUE = "[94m"
    # OKCYAN = "[96m"
    # OKGREEN = "[92m"
    # WARNING = "[93m"
    # FAIL = "[91m"
    # ENDC = "[0m"
    # BOLD = "[1m"
    # UNDERLINE = "[4m"


class ErrorCode(Enum):
    """
    Enumeration for error codes with associated messages.
    This enum provides a set of error codes and their corresponding descriptive messages.
    It is used to standardize error reporting and handling within the application.
    Attributes
    ----------
    SUCCESS : tuple
        Represents a successful operation.
    FILE_NOT_FOUND : tuple
        Error code for when a file is not found.
    PERMISSION_DENIED : tuple
        Error code for when access to a resource is denied.
    IO_ERROR: tuple
        Error Code for when the file fails to open.
    OUT_OF_MEMORY : tuple
        Error code for when the system runs out of memory.
    WRONG_RDIFILE_TYPE : tuple
        Error code for when a file type is not supported by RDI or incorrect.
    ID_NOT_FOUND: tuple
        Error code for when RDI file is found but the data type ID does not match.
    FILE_CORRUPTED : tuple
        Error code for when a file is corrupted and cannot be read.
    DATATYPE_MISMATCH: tuple
        Error code for when the data type is not same as the previous ensemble.
    VALUE_ERROR: tuple
        Error code for incorrect argument.
    UNKNOWN_ERROR : tuple
        Error code for an unspecified or unknown error.

    Methods
    -------
    get_message(code)
        Retrieves the descriptive message corresponding to a given error code.

    Parameters
    ----------
    code : int
        The error code for which the message is to be retrieved.

    Returns
    -------
    str
        The descriptive message associated with the provided error code. If the code
        is not valid, returns \"Error: Invalid error code.\"
    """

    SUCCESS = (0, "Success")
    FILE_NOT_FOUND = (1, "Error: File not found.")
    PERMISSION_DENIED = (2, "Error: Permission denied.")
    IO_ERROR = (3, "IO Error: Unable to open file.")
    OUT_OF_MEMORY = (4, "Error: Out of memory.")
    WRONG_RDIFILE_TYPE = (5, "Error: Wrong RDI File Type.")
    ID_NOT_FOUND = (6, "Error: Data type ID not found.")
    DATATYPE_MISMATCH = (7, "Warning: Data type mismatch.")
    FILE_CORRUPTED = (8, "Warning: File Corrupted.")
    VALUE_ERROR = (9, "Value Error for incorrect argument.")
    UNKNOWN_ERROR = (99, "Unknown error.")

    def __init__(self, code, message):
        self.code = code
        self.message = message

    @classmethod
    def get_message(cls, code):
        for error in cls:
            if error.code == code:
                return error.message
        else:  # inserted
            return "Error: Invalid error code."


def safe_open(filename, mode="rb"):
    """
    Safely open a file, handling common file-related errors.

    This function attempts to open a file and handles exceptions that may occur,
    such as the file not being found or a lack of necessary permissions.
    It returns the file object if successful, or an appropriate error message.

    Parameters
    ----------
    filepath : str
        The path to the file that you want to open.
    mode : str, optional
        The mode in which to open the file (e.g., 'r' for reading, 'w' for writing).
        Defaults to 'r'.

    Returns
    -------
    file object or None
        If the file is successfully opened, the file object is returned.
        If an error occurs, None is returned and an error message is printed.

    Raises
    ------
    FileNotFoundError
        If the file does not exist.
    PermissionError
        If the file cannot be opened due to insufficient permissions.
    IOError
        If an I/O error occurs during the opening of the file.
    MemoryError
        If required memory cannot be allocated by Python.
    Exception
        If an unexpected error occurs



    Examples
    --------
    >>> f = safe_open('existing_file.txt')
    >>> if f:
    ...     content = f.read()
    ...     f.close()

    >>> safe_open('nonexistent_file.txt')
    Error: File not found.

    >>> safe_open('/restricted_access_file.txt')
    Error: Permission denied.
    """
    try:
        filename = os.path.abspath(filename)
        file = open(filename, mode)
        return (file, ErrorCode.SUCCESS)
    except FileNotFoundError as e:
        print(f"FileNotFoundError: The file '{filename}' was not found: {e}")
        return (None, ErrorCode.FILE_NOT_FOUND)
    except PermissionError as e:
        print(f"PermissionError: Permission denied for '{filename}': {e}")
        return (None, ErrorCode.PERMISSION_DENIED)
    except IOError as e:
        print(f"IOError: An error occurred trying to open '{filename}': {e}")
        return (None, ErrorCode.IO_ERROR)
    except MemoryError as e:
        print(f"MemoryError: Out of memory '{filename}':{e}")
        return (None, ErrorCode.OUT_OF_MEMORY)
    except Exception as e:
        print(f"An unexpected error occurred: {e}")
        return (None, ErrorCode.UNKNOWN_ERROR)


def safe_read(bfile, num_bytes):
    """
    Safely read a specified number of bytes from a binary file.

    This function attempts to read `num_bytes` from the provided binary file object.
    It includes error handling for I/O errors, unexpected end-of-file, and other potential issues.

    Parameters
    ----------
    bfile : file object
        A binary file object opened for reading.
    num_bytes : int
        The number of bytes to read from the file.

    Returns
    -------
    bytes or None
        The bytes read from the file, or None if an error occurred.

    Raises
    ------
    IOError
        If an I/O error occurs during the file read operation.
    OSError
        If an operating system-related error occurs.
    ValueError
        If fewer than `num_bytes` are read from the file, indicating an unexpected end of file.
    """
    try:
        readbytes = bfile.read(num_bytes)

        if len(readbytes) != num_bytes:
            print(f"Unexpected end of file: fewer than {num_bytes} bytes were read.")
            return (None, ErrorCode.FILE_CORRUPTED)
        else:
            return (readbytes, ErrorCode.SUCCESS)

    except (IOError, OSError) as e:
        print(f"File read error: {e}")
        return (None, ErrorCode.IO_ERROR)
    except ValueError as e:
        print(f"Value error: {e}")
        return (None, ErrorCode.VALUE_ERROR)


def fileheader(rdi_file):
    """
    Parse the binary RDI ADCP file and extract header information.

    This function reads a binary file and extracts several fields from its header,
    returning them as numpy arrays and integers.

    Parameters
    ----------
    filename : str
        The path to the binary file to be read.

    Returns
    -------
    datatype : numpy.ndarray
        A 1D numpy array of type `int16` representing the data type field from the file header.
    byte : numpy.ndarray
        A 1D numpy array of type `int16` representing the byte information from the file header.
    byteskip : numpy.ndarray
        A 1D numpy array of type `int32` indicating how many bytes to skip in the file.
    address_offset : numpy.ndarray
        A 2D numpy array of type `int` representing the address offsets within the file.
    dataid : numpy.ndarray
        A 2D numpy array of type `int` representing the data IDs extracted from the file header.
    ensemble : int
        An integer representing the ensemble information from the file header.
    error_code : int
        An integer representing the error code, where 0 typically indicates success.

    Raises
    ------
    IOError
        If there is an issue opening or reading from the file.
    ValueError
        If the file does not contain the expected structure or the data cannot be parsed correctly.

    Notes
    -----
    This function assumes that the file is in a specific RDI binary format and may not work correctly
    if the file format differs.

    Examples
    --------
    >>> datatype, byte, byteskip, address_offset, dataid, ensemble, error_code = fileheader("data.bin")
    >>> if error_code == 0:
    ...     print("File header read successfully.")
    ... else:
    ...     print(f"Error code: {error_code}")
    """

    filename = rdi_file
    headerid = np.array([], dtype="int8")
    sourceid = np.array([], dtype="int8")
    byte = np.array([], dtype="int16")
    spare = np.array([], dtype="int8")
    datatype = np.array([], dtype="int16")
    address_offset = []
    ensemble = 0
    error_code = 0
    dataid = []
    byteskip = np.array([], dtype="int32")
    dummytuple = ([], [], [], [], [], ensemble, error_code)

    bfile, error = safe_open(filename, mode="rb")
    if bfile is None:
        error_code = error.code
        dummytuple = ([], [], [], [], [], ensemble, error_code)
        return dummytuple
    bfile.seek(0, 0)
    bskip = i = 0
    hid = [None] * 5
    while byt := bfile.read(6):
        hid[0], hid[1], hid[2], hid[3], hid[4] = unpack("<BBHBB", byt)
        headerid = np.append(headerid, np.int8(hid[0]))
        sourceid = np.append(sourceid, np.int16(hid[1]))
        byte = np.append(byte, np.int16(hid[2]))
        spare = np.append(spare, np.int16(hid[3]))
        datatype = np.append(datatype, np.int16(hid[4]))

        # dbyte = bfile.read(2 * datatype[i])
        dbyte, error = safe_read(bfile, 2 * datatype[i])
        if dbyte is None:
            if i == 0:
                error_code = error.code
                dummytuple = ([], [], [], [], [], ensemble, error_code)
                return dummytuple
            else:
                break

        # Check for id and datatype errors
        if i == 0:
            if headerid[0] != 127 or sourceid[0] != 127:
                error = ErrorCode.WRONG_RDIFILE_TYPE
                print(bcolors.FAIL + error.message + bcolors.ENDC)
                error_code = error.code
                dummytuple = ([], [], [], [], [], ensemble, error_code)
                return dummytuple
        else:
            if headerid[i] != 127 or sourceid[i] != 127:
                error = ErrorCode.ID_NOT_FOUND
                print(bcolors.FAIL + error.message + bcolors.ENDC)
                break

            if datatype[i] != datatype[i - 1]:
                error = ErrorCode.DATATYPE_MISMATCH
                print(bcolors.FAIL + error.message)
                print(f"Data Types for ensemble {i} is {datatype[i - 1]}.")
                print(f"Data Types for ensemble {i + 1} is {datatype[i]}.")
                print(f"Ensembles reset to {i}" + bcolors.ENDC)
                break

        try:
            data = unpack("H" * datatype[i], dbyte)
            address_offset.append(data)
        except:
            error = ErrorCode.FILE_CORRUPTED
            error_code = error.code
            dummytuple = ([], [], [], [], [], ensemble, error_code)
            return dummytuple

        skip_array = [None] * datatype[i]
        for dtype in range(datatype[i]):
            bseek = int(bskip) + int(address_offset[i][dtype])
            bfile.seek(bseek, 0)
            readbyte = bfile.read(2)
            skip_array[dtype] = int.from_bytes(
                readbyte, byteorder="little", signed=False
            )

        dataid.append(skip_array)
        # bytekip is the number of bytes to skip to reach
        # an ensemble from beginning of file.
        # ?? Should byteskip be from current position ??
        bskip = int(bskip) + int(byte[i]) + 2
        bfile.seek(bskip, 0)
        byteskip = np.append(byteskip, np.int32(bskip))
        i += 1

    ensemble = i
    bfile.close()
    address_offset = np.array(address_offset)
    dataid = np.array(dataid)
    datatype = datatype[0:ensemble]
    byte = byte[0:ensemble]
    byteskip = byteskip[0:ensemble]
    error_code = error.code
    return (datatype, byte, byteskip, address_offset, dataid, ensemble, error_code)


def fixedleader(rdi_file, byteskip=None, offset=None, idarray=None, ensemble=0):
    """
    Parse the fixed leader data from binary RDI ADCP file.

    This function extracts the fixed leader section of an RDI file. It uses
    optional parameters that can be obtained from the `fileheader` function. The function
    returns data extracted from the file, the ensemble number, and an error code indicating
    the status of the operation.

    Parameters
    ----------
    rdi_file : str
        The path to the RDI binary file from which to read the fixed leader section.
    byteskip : numpy.ndarray, optional
        Number of bytes to skip before reading the fixed leader section. If not provided,
        defaults to None. Can be obtained from the `fileheader` function.
    offset : numpy.ndarray, optional
        Offset in bytes from the start of the file to the fixed leader section. If not provided,
        defaults to None. Can be obtained from the `fileheader` function.
    idarray : numpy.ndarray, optional
        An optional list of IDs to be processed. If not provided, defaults to None. Can be obtained
        from the `fileheader` function.
    ensemble : int, optional
        The ensemble number to be used or processed. If not provided, defaults to 0. Can be obtained
        from the `fileheader` function.

    Returns
    -------
    data : numpy.ndarray
        Extracted data from the fixed leader section of the file. The type of `data` depends on the
        implementation and file structure.
    ensemble : int
        The ensemble number processed or retrieved from the file.
    error_code : int
        An error code indicating the status of the operation.

    Raises
    ------
    FileNotFoundError
        If the RDI file cannot be found.
    PermissionError
        If the file cannot be accessed due to permission issues.
    ValueError
        If provided parameters are of incorrect type or value.

    Examples
    --------
    >>> data, ensemble, error_code = fixedleader('data.rdi', byteskip=10, offset=50)
    >>> print(data, ensemble, error_code)
    (data_from_file, 0, 0)

    >>> data, ensemble, error_code = fixedleader('data.rdi', idarray=[1, 2, 3])
    >>> print(data, ensemble, error_code)
    (data_from_file, 0, 0)
    """

    filename = rdi_file
    error_code = 0

    if (
        not all((isinstance(v, np.ndarray) for v in (byteskip, offset, idarray)))
        or ensemble == 0
    ):
        _, _, byteskip, offset, idarray, ensemble, error_code = fileheader(filename)

    fid = [[0] * ensemble for _ in range(36)]

    bfile, error = safe_open(filename, "rb")
    if bfile is None:
        return (fid, ensemble, error.code)
    if error.code == 0 and error_code != 0:
        error.code = error_code
        error.message = error.get_message(error.code)

    bfile.seek(0, 0)
    for i in range(ensemble):
        fbyteskip = None
        for count, item in enumerate(idarray[i]):
            if item in (0, 1):
                fbyteskip = offset[0][count]
        if fbyteskip == None:
            error = ErrorCode.ID_NOT_FOUND
            ensemble = i
            print(bcolors.WARNING + error.message)
            print(f"Total ensembles reset to {i}." + bcolors.ENDC)
            break
        else:  # inserted
            try:
                bfile.seek(fbyteskip, 1)
                bdata = bfile.read(59)
                # Fixed Leader ID, CPU Version no. & Revision no.
                (fid[0][i], fid[1][i], fid[2][i]) = unpack("<HBB", bdata[0:4])
                if fid[0][i] not in (0, 1):
                    error = ErrorCode.ID_NOT_FOUND
                    ensemble = i
                    print(bcolors.WARNING + error.message)
                    print(f"Total ensembles reset to {i}." + bcolors.ENDC)
                    break
                # System configuration & Real/Slim flag
                (fid[3][i], fid[4][i]) = unpack("<HB", bdata[4:7])
                # Lag Length, number of beams & Number of cells
                (fid[5][i], fid[6][i], fid[7][i]) = unpack("<BBB", bdata[7:10])
                # Pings per Ensemble, Depth cell length & Blank after transmit
                (fid[8][i], fid[9][i], fid[10][i]) = unpack("<HHH", bdata[10:16])
                # Signal Processing mode, Low correlation threshold & No. of
                # code repetition
                (fid[11][i], fid[12][i], fid[13][i]) = unpack("<BBB", bdata[16:19])
                # Percent good minimum & Error velocity threshold
                (fid[14][i], fid[15][i]) = unpack("<BH", bdata[19:22])
                # Time between ping groups (TP command)
                # Minute, Second, Hundredth
                (fid[16][i], fid[17][i], fid[18][i]) = unpack("<BBB", bdata[22:25])
                # Coordinate transform, Heading alignment & Heading bias
                (fid[19][i], fid[20][i], fid[21][i]) = unpack("<BHH", bdata[25:30])
                # Sensor source & Sensor available
                (fid[22][i], fid[23][i]) = unpack("<BB", bdata[30:32])
                # Bin 1 distance, Transmit pulse length & Reference layer ave
                (fid[24][i], fid[25][i], fid[26][i]) = unpack("<HHH", bdata[32:38])
                # False target threshold, Spare & Transmit lag distance
                (fid[27][i], fid[28][i], fid[29][i]) = unpack("<BBH", bdata[38:42])
                # CPU board serial number (Big Endian)
                (fid[30][i]) = unpack(">Q", bdata[42:50])[0]
                # (fid[30][i], fid[31][i])= struct.unpack('>II', packed_data)
                # fid[30][i] = int.from_bytes(bdata[42:50], byteorder="big", signed=False)
                # System bandwidth, system power & Spare
                (fid[31][i], fid[32][i], fid[33][i]) = unpack("<HBB", bdata[50:54])
                # Instrument serial number & Beam angle
                (fid[34][i], fid[35][i]) = unpack("<LB", bdata[54:59])

                bfile.seek(byteskip[i], 0)

            except (ValueError, StructError) as e:
                print(bcolors.WARNING + "WARNING: The file is broken.")
                print(
                    f"Function `fixedleader` unable to extract data for ensemble {i + 1}. Total ensembles reset to {i}."
                )
                print("Details from struct function:")
                print(f"An error occurred: {e}" + bcolors.ENDC)
                error = ErrorCode.FILE_CORRUPTED
                ensemble = i

            except (OSError, io.UnsupportedOperation) as e:
                print(bcolors.WARNING + "WARNING: The file is broken.")
                print(
                    f"Function `fixedleader` unable to extract data for ensemble {i + 1}. Total ensembles reset to {i}."
                )
                print(f"File seeking error at iteration {i}: {e}" + bcolors.ENDC)
                error = ErrorCode.FILE_CORRUPTED
                ensemble = i
    bfile.close()
    error_code = error.code
    fid = np.array(fid)
    data = fid[:, :ensemble]
    return (data, ensemble, error_code)


def variableleader(rdi_file, byteskip=None, offset=None, idarray=None, ensemble=0):
    """
    Parse the variable leader data from binary RDI ADCP file.

    This function extracts the variable leader section of an RDI file. It uses
    optional parameters that can be obtained from the `fileheader` function. The function
    returns data extracted from the file, the ensemble number, and an error code indicating
    the status of the operation.

    Parameters
    ----------
    rdi_file : str
        The path to the RDI binary file from which to read the fixed leader section.
    byteskip : numpy.ndarray, optional
        Number of bytes to skip before reading the fixed leader section. If not provided,
        defaults to None. Can be obtained from the `fileheader` function.
    offset : numpy.ndarray, optional
        Offset in bytes from the start of the file to the fixed leader section. If not provided,
        defaults to None. Can be obtained from the `fileheader` function.
    idarray : numpy.ndarray, optional
        An optional list of IDs to be processed. If not provided, defaults to None. Can be obtained
        from the `fileheader` function.
    ensemble : int, optional
        The ensemble number to be used or processed. If not provided, defaults to 0. Can be obtained
        from the `fileheader` function.

    Returns
    -------
    data : numpy.ndarray
        Extracted data from the variable leader section of the file.
    ensemble : int
        The ensemble number processed or retrieved from the file.
    error_code : int
        An error code indicating the status of the operation.

    Raises
    ------
    FileNotFoundError
        If the RDI file cannot be found.
    PermissionError
        If the file cannot be accessed due to permission issues.
    ValueError

        If provided parameters are of incorrect type or value.
    Examples
    --------
    >>> data, ensemble, error_code = fixedleader('data.rdi', byteskip=10, offset=50)
    >>> print(data, ensemble, error_code)
    (data_from_file, 0, 0)

    >>> data, ensemble, error_code = fixedleader('data.rdi', idarray=[1, 2, 3])
    >>> print(data, ensemble, error_code)
    """

    filename = rdi_file
    error_code = 0
    if (
        not all((isinstance(v, np.ndarray) for v in (byteskip, offset, idarray)))
        or ensemble == 0
    ):
        _, _, byteskip, offset, idarray, ensemble, error_code = fileheader(filename)
    vid = [[0] * ensemble for _ in range(48)]
    bfile, error = safe_open(filename, "rb")
    if bfile is None:
        return (vid, ensemble, error.code)
    if error.code == 0 and error_code != 0:
        error.code = error_code
        error.message = error.get_message(error.code)
    bfile.seek(0, 0)
    for i in range(ensemble):
        fbyteskip = None
        for count, item in enumerate(idarray[i]):
            if item in (128, 129):
                fbyteskip = offset[0][count]
        if fbyteskip == None:
            error = ErrorCode.ID_NOT_FOUND
            ensemble = i
            print(bcolors.WARNING + error.message)
            print(f"Total ensembles reset to {i}." + bcolors.ENDC)
            break
        else:
            try:
                bfile.seek(fbyteskip, 1)
                bdata = bfile.read(65)
                vid[0][i], vid[1][i] = unpack("<HH", bdata[0:4])
                if vid[0][i] not in (128, 129):
                    error = ErrorCode.ID_NOT_FOUND
                    ensemble = i
                    print(bcolors.WARNING + error.message)
                    print(f"Total ensembles reset to {i}." + bcolors.ENDC)
                    break
                    sys.exit(f"Variable Leader not found for Ensemble {i}")
                # Extract WorkHorse ADCP’s real-time clock (RTC)
                # Year, Month, Day, Hour, Minute, Second & Hundredth
                (
                    vid[2][i],
                    vid[3][i],
                    vid[4][i],
                    vid[5][i],
                    vid[6][i],
                    vid[7][i],
                    vid[8][i],
                ) = unpack("<BBBBBBB", bdata[4:11])
                # Extract Ensemble # MSB & BIT Result
                (vid[9][i], vid[10][i]) = unpack("<BH", bdata[11:14])
                # Extract sensor variables (directly or derived):
                # Sound Speed, Transducer Depth, Heading,
                # Pitch, Roll, Temperature & Salinity
                (
                    vid[11][i],
                    vid[12][i],
                    vid[13][i],
                    vid[14][i],
                    vid[15][i],
                    vid[16][i],
                    vid[17][i],
                ) = unpack("<HHHhhHh", bdata[14:28])
                # Extract [M]inimum Pre-[P]ing Wait [T]ime between ping groups
                # MPT minutes, MPT seconds & MPT hundredth
                (vid[18][i], vid[19][i], vid[20][i]) = unpack("<BBB", bdata[28:31])
                # Extract standard deviation of motion sensors:
                # Heading, Pitch, & Roll
                (vid[21][i], vid[22][i], vid[23][i]) = unpack("<BBB", bdata[31:34])
                # Extract ADC Channels (8)
                (
                    vid[24][i],
                    vid[25][i],
                    vid[26][i],
                    vid[27][i],
                    vid[28][i],
                    vid[29][i],
                    vid[30][i],
                    vid[31][i],
                ) = unpack("<BBBBBBBB", bdata[34:42])
                # Extract error status word (4)
                (vid[32][i], vid[33][i], vid[34][i], vid[35][i]) = unpack(
                    "<BBBB", bdata[42:46]
                )
                # Extract Reserved, Pressure, Pressure Variance & Spare
                (vid[36][i], vid[37][i], vid[38][i], vid[39][i]) = unpack(
                    "<HiiB", bdata[46:57]
                )
                # Extract Y2K time
                # Century, Year, Month, Day, Hour, Minute, Second, Hundredth
                (
                    vid[40][i],
                    vid[41][i],
                    vid[42][i],
                    vid[43][i],
                    vid[44][i],
                    vid[45][i],
                    vid[46][i],
                    vid[47][i],
                ) = unpack("<BBBBBBBB", bdata[57:65])

                bfile.seek(byteskip[i], 0)

            except (ValueError, StructError) as e:
                print(bcolors.WARNING + "WARNING: The file is broken.")
                print(
                    f"Function `variableleader` unable to extract data for ensemble {i + 1}. Total ensembles reset to {i}."
                )
                print("Details from struct function:")
                print(f"An error occurred: {e}" + bcolors.ENDC)
                error = ErrorCode.FILE_CORRUPTED
                ensemble = i

            except (OSError, io.UnsupportedOperation) as e:
                print(bcolors.WARNING + "WARNING: The file is broken.")
                print(
                    f"Function `variableleader` unable to extract data for ensemble {i + 1}. Total ensembles reset to {i}."
                )
                print(f"File seeking error at iteration {i}: {e}" + bcolors.ENDC)
                error = ErrorCode.FILE_CORRUPTED
                ensemble = i

    bfile.close()
    error_code = error.code
    vid = np.array(vid, dtype="int32")
    data = vid[:, :ensemble]
    return (data, ensemble, error_code)


def datatype(
    filename,
    var_name,
    cell=0,
    beam=0,
    byteskip=None,
    offset=None,
    idarray=None,
    ensemble=0,
):
    """
    Parse 3D data from binary RDI ADCP file.

    This function extracts 3D data like velocity, echo intensity,
    correlation, percent good, and status from the binary RDI file.
    It uses optional parameters can be obtained from the
    `fileheader` function and `variableleader` functions. The function
    returns data of shape (beam, cell, ensemble). The number of beams,
    cells and ensembles along with error code are also returned.

    Parameters
    ----------
    filename : TYPE STRING
        RDI ADCP binary file. The function can currently extract Workhorse,
        Ocean Surveyor, and DVS files.

    var_name : TYPE STRING
        Extracts RDI variables that are functions of beam and cells.
        List of permissible variable names: 'velocity', 'correlation',
        'echo', 'percent good', 'status'

    Returns
    -------
    data : numpy.ndarray
        Returns a 3-D array of size (beam, cell, ensemble) for the var_name.
    beam: int
        Returns number of beams.
    cell: int
        Returns number of cells.
    ensemble: int
        Returns number of ensembles.

    """

    varid = dict()

    # Define file ids:
    varid = {
        "velocity": (256, 257),
        "correlation": (512, 513),
        "echo": (768, 769),
        "percent good": (1024, 1025),
        "status": (1280, 1281),
    }
    error_code = 0

    # Check for optional arguments.
    # -----------------------------
    # These arguments are outputs of fileheader function.
    # Makes the code faster if the fileheader function is already executed.
    if (
        not all((isinstance(v, np.ndarray) for v in (byteskip, offset, idarray)))
        or ensemble == 0
    ):
        _, _, byteskip, offset, idarray, ensemble, error_code = fileheader(filename)
        if error_code > 0 and error_code < 6:
            return ([], error_code)

    # These arguments are outputs of fixedleader function.
    # Makes the code faster if the fixedheader function is already executed.
    if isinstance(cell, int) or isinstance(beam, int):
        flead, ensemble, fl_error_code = fixedleader(
            filename,
            byteskip=byteskip,
            offset=offset,
            idarray=idarray,
            ensemble=ensemble,
        )
        cell = []
        beam = []
        cell = flead[7][:]
        beam = flead[6][:]
        if fl_error_code != 0:
            error_code = fl_error_code
    else:
        cell = cell
        beam = beam
    # Velocity is 16 bits and all others are 8 bits.
    # Create empty array for the chosen variable name.
    if var_name == "velocity":
        var_array = np.zeros((max(beam), max(cell), ensemble), dtype="int16")
        bitstr = "<h"
        bitint = 2
    else:  # inserted
        var_array = np.zeros((max(beam), max(cell), ensemble), dtype="uint8")
        bitstr = "<B"
        bitint = 1
    # -----------------------------

    # Read the file in safe mode.
    bfile, error = safe_open(filename, "rb")
    if bfile is None:
        return (var_array, ensemble, error.code)
    if error.code == 0 and error_code != 0:
        error.code = error_code
        error.message = error.get_message(error.code)

    bfile.seek(0, 0)
    vid = varid.get(var_name)
    # Print error if the variable id is not found.
    if not vid:
        print(
            bcolors.FAIL
            + "ValueError: Invalid variable name. List of permissible variable names: 'velocity', 'correlation', 'echo', 'percent good', 'status'"
            + bcolors.ENDC
        )
        error = ErrorCode.VALUE_ERROR
        return (var_array, error.code)

    # Checks if variable id is found in address offset
    fbyteskip = None
    for count, item in enumerate(idarray[0][:]):
        if item in vid:
<<<<<<< HEAD
            fbyteskip = offset[0][count]
=======
            fbyteskip = []
            for i in range(ensemble):
                fbyteskip.append(int(offset[i][count]))
>>>>>>> 6a2aa3dc
            break
    if fbyteskip is None:
        print(
            bcolors.FAIL
            + "ERROR: Variable ID not found in address offset."
            + bcolors.ENDC
        )
        error = ErrorCode.ID_NOT_FOUND
        return (var_array, error.code)

    # READ DATA
    for i in range(ensemble):
        bfile.seek(fbyteskip[i], 1)
        bdata = bfile.read(2)
        for cno in range(cell[i]):
            for bno in range(beam[i]):
                bdata = bfile.read(bitint)
                varunpack = unpack(bitstr, bdata)
                var_array[bno][cno][i] = varunpack[0]
        bfile.seek(byteskip[i], 0)
    bfile.close()

    data = var_array
    return (data, ensemble, cell, beam, error_code)<|MERGE_RESOLUTION|>--- conflicted
+++ resolved
@@ -943,13 +943,9 @@
     fbyteskip = None
     for count, item in enumerate(idarray[0][:]):
         if item in vid:
-<<<<<<< HEAD
-            fbyteskip = offset[0][count]
-=======
             fbyteskip = []
             for i in range(ensemble):
                 fbyteskip.append(int(offset[i][count]))
->>>>>>> 6a2aa3dc
             break
     if fbyteskip is None:
         print(
